// Package native implements built-in native functions for Viro.
//
// Control flow natives implement conditional execution and iteration.
// Contract per contracts/control-flow.md: when, if, loop, while
package native

import (
	"github.com/marcin-radoszewski/viro/internal/core"
	"github.com/marcin-radoszewski/viro/internal/debug"
	"github.com/marcin-radoszewski/viro/internal/trace"
	"github.com/marcin-radoszewski/viro/internal/value"
	"github.com/marcin-radoszewski/viro/internal/verror"
)

// When implements the 'when' conditional native.
//
// Contract: when condition [block]
// - Evaluates condition to truthy/falsy
// - If truthy: evaluates block and returns result
// - If falsy: returns none without evaluating block
//
// This is a special native that needs access to evaluator to evaluate blocks.
func When(args []core.Value, refValues map[string]core.Value, eval core.Evaluator) (core.Value, error) {
	if len(args) != 2 {
		return value.NewNoneVal(), arityError("when", 2, len(args))
	}

	// First argument is condition (already evaluated)
	condition := args[0]

	// Second argument must be a block (NOT evaluated yet)
	if args[1].GetType() != value.TypeBlock {
		return value.NewNoneVal(), typeError("when", "block", args[1])
	}

	// Convert condition to truthy/falsy
	// Per contract: none and false are falsy, all others are truthy
	isTruthy := ToTruthy(condition)

	if isTruthy {
		// Evaluate the block
		block, _ := value.AsBlockValue(args[1])
		return eval.DoBlock(block.Elements)
	}

	// Condition is falsy, return none
	return value.NewNoneVal(), nil
}

// If implements the 'if' conditional native.
//
// Contract: if condition [true-block] [false-block]
// - Evaluates condition to truthy/falsy
// - If truthy: evaluates true-block and returns result
// - If falsy: evaluates false-block and returns result
// - Both blocks required (error if missing)
func If(args []core.Value, refValues map[string]core.Value, eval core.Evaluator) (core.Value, error) {
	if len(args) != 3 {
		return value.NewNoneVal(), arityError("if", 3, len(args))
	}

	// First argument is condition (already evaluated)
	condition := args[0]

	// Second argument must be a block (true branch)
	if args[1].GetType() != value.TypeBlock {
		return value.NewNoneVal(), typeError("if", "block for true branch", args[1])
	}

	// Third argument must be a block (false branch)
	if args[2].GetType() != value.TypeBlock {
		return value.NewNoneVal(), typeError("if", "block for false branch", args[2])
	}

	// Convert condition to truthy/falsy
	isTruthy := ToTruthy(condition)

	if isTruthy {
		// Evaluate true-block
		block, _ := value.AsBlockValue(args[1])
		return eval.DoBlock(block.Elements)
	}

	// Evaluate false-block
	block, _ := value.AsBlockValue(args[2])
	return eval.DoBlock(block.Elements)
}

// Loop implements the 'loop' iteration native.
//
// Contract: loop count [block]
// - Count must be a non-negative integer
// - Executes block count times
// - Returns result of last iteration, or none if count is 0
func Loop(args []core.Value, refValues map[string]core.Value, eval core.Evaluator) (core.Value, error) {
	if len(args) != 2 {
		return value.NewNoneVal(), arityError("loop", 2, len(args))
	}

	// First argument must be an integer
	count, ok := value.AsIntValue(args[0])
	if !ok {
		return value.NewNoneVal(), typeError("loop", "integer for count", args[0])
	}

	// Count must be non-negative
	if count < 0 {
		return value.NewNoneVal(), verror.NewScriptError(
			verror.ErrIDInvalidOperation,
			[3]string{"loop count must be non-negative", "", ""},
		)
	}

	// Second argument must be a block
	if args[1].GetType() != value.TypeBlock {
		return value.NewNoneVal(), typeError("loop", "block for body", args[1])
	}

	// Check for --with-index refinement
	indexVal, hasIndexRef := refValues["with-index"]
	var indexWord string
	if hasIndexRef && indexVal.GetType() != value.TypeNone {
		if !value.IsWord(indexVal.GetType()) {
			return value.NewNoneVal(), verror.NewScriptError(
				verror.ErrIDTypeMismatch,
				[3]string{"--with-index requires a word", "", ""},
			)
		}
		indexWord, _ = value.AsWordValue(indexVal)
	}

	block, _ := value.AsBlockValue(args[1])

	// If count is 0, return none without executing
	if count == 0 {
		return value.NewNoneVal(), nil
	}

	currentFrameIdx := eval.CurrentFrameIndex()
	currentFrame := eval.GetFrameByIndex(currentFrameIdx)

	// Execute block count times
	var result core.Value
	var err error
	for i := 0; i < int(count); i++ {
		if hasIndexRef && indexVal.GetType() != value.TypeNone {
			currentFrame.Bind(indexWord, value.NewIntVal(int64(i)))
		}

		result, err = eval.DoBlock(block.Elements)
		if err != nil {
			return value.NewNoneVal(), err
		}
	}

	return result, nil
}

// While implements the 'while' conditional loop native.
//
// Contract: while condition [body]
// - Condition can be any value or block
// - If condition is a block, it is re-evaluated before each iteration
// - If condition is not a block, it is evaluated once and must remain constant
// - Body must be a block
// - Loops while condition evaluates to truthy
// - Returns result of last iteration, or none if never executed
func While(args []core.Value, refValues map[string]core.Value, eval core.Evaluator) (core.Value, error) {
	if len(args) != 2 {
		return value.NewNoneVal(), arityError("while", 2, len(args))
	}

	// First argument is the condition (already evaluated if not a block)
	condition := args[0]

	// Second argument must be a block (body)
	if args[1].GetType() != value.TypeBlock {
		return value.NewNoneVal(), typeError("while", "block for body", args[1])
	}

	bodyBlock, _ := value.AsBlockValue(args[1])

	result := value.NewNoneVal()

	// Check if condition is a block (needs re-evaluation each iteration)
	if condition.GetType() == value.TypeBlock {
		conditionBlock, _ := value.AsBlockValue(condition)

		// Loop while condition block evaluates to truthy
		for {
			// Evaluate condition block
			conditionResult, err := eval.DoBlock(conditionBlock.Elements)
			if err != nil {
				return value.NewNoneVal(), err
			}

			// Check if condition is truthy
			if !ToTruthy(conditionResult) {
				break
			}

			// Evaluate body block
			result, err = eval.DoBlock(bodyBlock.Elements)
			if err != nil {
				return value.NewNoneVal(), err
			}
		}
	} else {
		// Condition is not a block, it's already evaluated and constant
		// Loop while condition is truthy (will be infinite if condition is always truthy)
		for ToTruthy(condition) {
			// Evaluate body block
			var err error
			result, err = eval.DoBlock(bodyBlock.Elements)
			if err != nil {
				return value.NewNoneVal(), err
			}
		}
	}

	return result, nil
}

// Reduce implements the 'reduce' native.
//
// Contract: reduce value
// - If value is a block, evaluates each element and returns a new block with the results
// - If value is not a block, returns the value as-is
// - Evaluates block elements
//
// This enables blocks to be evaluated for their contents, useful for:
// - Creating blocks with computed values
// - String interpolation patterns
// - Building data structures dynamically
func Reduce(args []core.Value, refValues map[string]core.Value, eval core.Evaluator) (core.Value, error) {
	if len(args) != 1 {
		return value.NewNoneVal(), arityError("reduce", 1, len(args))
	}

	if args[0].GetType() != value.TypeBlock {
		return args[0], nil
	}

	block, _ := value.AsBlockValue(args[0])
	vals := block.Elements
	reducedElements := make([]core.Value, 0)

	position := 0

	for position < len(vals) {
		newPos, result, err := eval.EvaluateExpression(vals, position)
		if err != nil {
			return value.NewNoneVal(), err
		}

		reducedElements = append(reducedElements, result)
		position = newPos
	}

	return value.NewBlockVal(reducedElements), nil
}

func Compose(args []core.Value, refValues map[string]core.Value, eval core.Evaluator) (core.Value, error) {
	if len(args) != 1 {
		return value.NewNoneVal(), arityError("compose", 1, len(args))
	}

	if args[0].GetType() == value.TypeParen {
		parenBlock, _ := value.AsBlockValue(args[0])
		return eval.DoBlock(parenBlock.Elements)
	}

	if args[0].GetType() != value.TypeBlock {
		return value.NewNoneVal(), typeError("compose", "block", args[0])
	}

	block, _ := value.AsBlockValue(args[0])
	vals := block.Elements
	composedElements := make([]core.Value, 0)

	for _, element := range vals {
		if element.GetType() == value.TypeParen {
			parenBlock, _ := value.AsBlockValue(element)
			result, err := eval.DoBlock(parenBlock.Elements)
			if err != nil {
				return value.NewNoneVal(), err
			}
			composedElements = append(composedElements, result)
		} else {
			composedElements = append(composedElements, element)
		}
	}

	return value.NewBlockVal(composedElements), nil
}

// ToTruthy converts a value to truthy/falsy per Viro semantics.
//
// Contract per contracts/control-flow.md:
// - none → false
// - false (logic value) → false
// - All other values → true (including 0, "", [])
func ToTruthy(val core.Value) bool {
	switch val.GetType() {
	case value.TypeNone:
		return false
	case value.TypeLogic:
		b, _ := value.AsLogicValue(val)
		return b
	default:
		// All other values are truthy (including 0, "", [])
		return true
	}
}

// Trace implements the 'trace' native for tracing control (Feature 002, FR-020).
//
// Contract: trace --on [--only block] [--exclude block] [--file path] [--append]
//
//	trace --off
//
// T144: Implements trace --on with refinements
// T145: Implements trace --off
func Trace(args []core.Value, refValues map[string]core.Value, eval core.Evaluator) (core.Value, error) {
	// Check for --on or --off refinement
	hasOn := false
	hasOff := false

	if val, ok := refValues["on"]; ok && ToTruthy(val) {
		hasOn = true
	}
	if val, ok := refValues["off"]; ok && ToTruthy(val) {
		hasOff = true
	}

	if !hasOn && !hasOff {
		return value.NewNoneVal(), verror.NewScriptError(
			verror.ErrIDInvalidOperation,
			[3]string{"trace requires --on or --off refinement", "", ""},
		)
	}

	if hasOn && hasOff {
		return value.NewNoneVal(), verror.NewScriptError(
			verror.ErrIDInvalidOperation,
			[3]string{"trace cannot have both --on and --off", "", ""},
		)
	}

	if hasOff {
		// Disable tracing
		if trace.GlobalTraceSession != nil {
			trace.GlobalTraceSession.Disable()
			eval.UpdateTraceCache()
		}
		return value.NewNoneVal(), nil
	}

	// Handle --on case
	if trace.GlobalTraceSession == nil {
		return value.NewNoneVal(), verror.NewScriptError(
			verror.ErrIDInvalidOperation,
			[3]string{"trace session not initialized", "", ""},
		)
	}

	filters := trace.TraceFilters{}

	// Handle --only refinement
	if onlyVal, ok := refValues["only"]; ok && onlyVal.GetType() != value.TypeNone {
		if onlyVal.GetType() != value.TypeBlock {
			return value.NewNoneVal(), verror.NewScriptError(
				verror.ErrIDTypeMismatch,
				[3]string{"--only requires block of words", "", ""},
			)
		}
		onlyBlk, _ := value.AsBlockValue(onlyVal)
		for _, elem := range onlyBlk.Elements {
			if elem.GetType() != value.TypeWord {
				return value.NewNoneVal(), verror.NewScriptError(
					verror.ErrIDTypeMismatch,
					[3]string{"--only block must contain only words", "", ""},
				)
			}
			word, _ := value.AsWordValue(elem)
			filters.IncludeWords = append(filters.IncludeWords, word)
		}
	}

	// Handle --exclude refinement
	if excludeVal, ok := refValues["exclude"]; ok && excludeVal.GetType() != value.TypeNone {
		if excludeVal.GetType() != value.TypeBlock {
			return value.NewNoneVal(), verror.NewScriptError(
				verror.ErrIDTypeMismatch,
				[3]string{"--exclude requires block of words", "", ""},
			)
		}
		excludeBlk, _ := value.AsBlockValue(excludeVal)
		for _, elem := range excludeBlk.Elements {
			if elem.GetType() != value.TypeWord {
				return value.NewNoneVal(), verror.NewScriptError(
					verror.ErrIDTypeMismatch,
					[3]string{"--exclude block must contain only words", "", ""},
				)
			}
			word, _ := value.AsWordValue(elem)
			filters.ExcludeWords = append(filters.ExcludeWords, word)
		}
	}

	// Handle --file refinement with sandbox validation
	if fileVal, ok := refValues["file"]; ok && fileVal.GetType() != value.TypeNone {
		if fileVal.GetType() != value.TypeString {
			return value.NewNoneVal(), verror.NewScriptError(
				verror.ErrIDTypeMismatch,
				[3]string{"--file requires string path", "", ""},
			)
		}
		fileStr, _ := value.AsStringValue(fileVal)
		filePath := fileStr.String()

		// Validate path is within sandbox
		_, err := resolveSandboxPath(filePath)
		if err != nil {
			return value.NewNoneVal(), verror.NewAccessError(
				verror.ErrIDSandboxViolation,
				[3]string{"trace file path escapes sandbox", filePath, ""},
			)
		}

		// Note: Actual file redirection would require reinitializing the trace session
		// For now, we only validate the path is within sandbox
		// Full implementation deferred until trace session supports dynamic reconfiguration
	} // Handle --append refinement (validates file must also be provided)
	if appendVal, ok := refValues["append"]; ok && ToTruthy(appendVal) {
		if _, hasFile := refValues["file"]; !hasFile || refValues["file"].GetType() == value.TypeNone {
			return value.NewNoneVal(), verror.NewScriptError(
				verror.ErrIDInvalidOperation,
				[3]string{"--append requires --file to be specified", "", ""},
			)
		}
	}

	// Handle --verbose refinement (Phase 3)
	if verboseVal, ok := refValues["verbose"]; ok && ToTruthy(verboseVal) {
		filters.Verbose = true
	}

	// Handle --step-level refinement (Phase 3)
	if stepLevelVal, ok := refValues["step-level"]; ok && stepLevelVal.GetType() != value.TypeNone {
		if stepLevelVal.GetType() != value.TypeInteger {
			return value.NewNoneVal(), verror.NewScriptError(
				verror.ErrIDTypeMismatch,
				[3]string{"--step-level requires integer (0=calls, 1=expressions, 2=all)", "", ""},
			)
		}
		stepLevel, _ := value.AsIntValue(stepLevelVal)
		if stepLevel < 0 || stepLevel > 2 {
			return value.NewNoneVal(), verror.NewScriptError(
				verror.ErrIDInvalidOperation,
				[3]string{"--step-level must be 0, 1, or 2", "", ""},
			)
		}
		filters.StepLevel = int(stepLevel)
	}

	// Handle --include-args refinement (Phase 3)
	if includeArgsVal, ok := refValues["include-args"]; ok && ToTruthy(includeArgsVal) {
		filters.IncludeArgs = true
	}

	// Handle --max-depth refinement (Phase 3)
	if maxDepthVal, ok := refValues["max-depth"]; ok && maxDepthVal.GetType() != value.TypeNone {
		if maxDepthVal.GetType() != value.TypeInteger {
			return value.NewNoneVal(), verror.NewScriptError(
				verror.ErrIDTypeMismatch,
				[3]string{"--max-depth requires integer", "", ""},
			)
		}
		maxDepth, _ := value.AsIntValue(maxDepthVal)
		if maxDepth < 0 {
			return value.NewNoneVal(), verror.NewScriptError(
				verror.ErrIDInvalidOperation,
				[3]string{"--max-depth must be non-negative", "", ""},
			)
		}
		filters.MaxDepth = int(maxDepth)
	}

	// Reset step counter when enabling trace (Phase 3)
	trace.GlobalTraceSession.ResetStepCounter()

	trace.GlobalTraceSession.Enable(filters)
	eval.UpdateTraceCache()
	return value.NewNoneVal(), nil
}

// TraceQuery implements the 'trace?' query native (Feature 002, FR-020).
//
// Contract: trace?
// Returns boolean indicating if tracing is enabled
//
// T146: Implements trace? query
func TraceQuery(args []core.Value, refValues map[string]core.Value, eval core.Evaluator) (core.Value, error) {
	if len(args) != 0 {
		return value.NewNoneVal(), arityError("trace?", 0, len(args))
	}

	// Return simple boolean indicating trace state
	if trace.GlobalTraceSession == nil {
		return value.NewLogicVal(false), nil
	}

	enabled := trace.GlobalTraceSession.IsEnabled()
	return value.NewLogicVal(enabled), nil
}

func Foreach(args []core.Value, refValues map[string]core.Value, eval core.Evaluator) (core.Value, error) {
	if len(args) != 3 {
		return value.NewNoneVal(), arityError("foreach", 3, len(args))
	}

	indexVal, hasIndexRef := refValues["with-index"]
	var indexWord string
	if hasIndexRef && indexVal.GetType() != value.TypeNone {
		if !value.IsWord(indexVal.GetType()) {
			return value.NewNoneVal(), verror.NewScriptError(
				verror.ErrIDTypeMismatch,
				[3]string{"--with-index requires a word", "", ""},
			)
		}
		indexWord, _ = value.AsWordValue(indexVal)
	}

	seriesVal := args[0]

	if !value.IsSeries(seriesVal.GetType()) {
		return value.NewNoneVal(), verror.NewScriptError(
			verror.ErrIDTypeMismatch,
			[3]string{"foreach requires series type (block!, string!, binary!)", "", ""},
		)
	}

	varsArg := args[1]

	if args[2].GetType() != value.TypeBlock {
		return value.NewNoneVal(), typeError("foreach", "block for body", args[2])
	}

	bodyBlock, _ := value.AsBlockValue(args[2])

	var varNames []string

	if value.IsWord(varsArg.GetType()) {
		varName, _ := value.AsWordValue(varsArg)
		varNames = []string{varName}
	} else if varsArg.GetType() == value.TypeBlock {
		wordBlock, _ := value.AsBlockValue(varsArg)
		if len(wordBlock.Elements) == 0 {
			return value.NewNoneVal(), verror.NewScriptError(
				verror.ErrIDInvalidOperation,
				[3]string{"foreach vars block must contain at least one word", "", ""},
			)
		}
		varNames = make([]string, len(wordBlock.Elements))
		for i, varElement := range wordBlock.Elements {
			if !value.IsWord(varElement.GetType()) {
				return value.NewNoneVal(), typeError("foreach", "word for variable name", varElement)
			}
			varName, _ := value.AsWordValue(varElement)
			varNames[i] = varName
		}
	} else {
		return value.NewNoneVal(), verror.NewScriptError(
			verror.ErrIDTypeMismatch,
			[3]string{"foreach vars must be a word or block of words", "", ""},
		)
	}

	series, ok := seriesVal.(value.Series)
	if !ok {
		return value.NewNoneVal(), verror.NewScriptError(
			verror.ErrIDTypeMismatch,
			[3]string{"value does not implement Series interface", "", ""},
		)
	}

	numVars := len(varNames)
	startIndex := series.GetIndex()
	length := series.Length()

	if length == 0 || startIndex >= length {
		return value.NewNoneVal(), nil
	}

	var result core.Value
	var err error

	currentFrameIdx := eval.CurrentFrameIndex()
	currentFrame := eval.GetFrameByIndex(currentFrameIdx)

<<<<<<< HEAD
	numVars := len(varNames)
	length := series.Length()

	var iteration int
	for i := 0; i < length; {
=======
	for i := startIndex; i < length; {
>>>>>>> 988cd957
		for j := 0; j < numVars; j++ {
			if i < length {
				element := series.ElementAt(i)
				currentFrame.Bind(varNames[j], element)
				i++
			} else {
				currentFrame.Bind(varNames[j], value.NewNoneVal())
			}
		}

		if hasIndexRef && indexVal.GetType() != value.TypeNone {
			currentFrame.Bind(indexWord, value.NewIntVal(int64(iteration)))
		}

		result, err = eval.DoBlock(bodyBlock.Elements)

		if err != nil {
			return value.NewNoneVal(), err
		}
		iteration++
	}

	return result, nil
}

func Do(args []core.Value, refValues map[string]core.Value, eval core.Evaluator) (core.Value, error) {
	if len(args) != 1 {
		return value.NewNoneVal(), arityError("do", 1, len(args))
	}

	val := args[0]

	nextVal, hasNext := refValues["next"]
	if hasNext && nextVal.GetType() != value.TypeNone {
		var wordName string
		switch nextVal.GetType() {
		case value.TypeLitWord, value.TypeGetWord, value.TypeWord:
			wordName, _ = value.AsWordValue(nextVal)
		default:
			return value.NewNoneVal(), verror.NewScriptError(
				verror.ErrIDTypeMismatch,
				[3]string{"--next requires a word", "", ""},
			)
		}

		if val.GetType() != value.TypeBlock {
			newPos, result, err := eval.EvaluateExpression([]core.Value{val}, 0)
			if err != nil {
				return value.NewNoneVal(), err
			}
			if newPos > 0 {
				return result, nil
			}
			return value.NewNoneVal(), nil
		}

		block, _ := value.AsBlockValue(val)
		vals := block.Elements
		startIndex := block.Index

		currentFrameIdx := eval.CurrentFrameIndex()
		currentFrame := eval.GetFrameByIndex(currentFrameIdx)

		if startIndex >= len(vals) {
			nextBlock := block.Clone()
			nextBlock.SetIndex(startIndex)
			currentFrame.Bind(wordName, nextBlock.(core.Value))
			return value.NewNoneVal(), nil
		}

		newPos, result, err := eval.EvaluateExpression(vals, startIndex)
		if err != nil {
			return value.NewNoneVal(), err
		}

		nextBlock := block.Clone()
		nextBlock.SetIndex(newPos)
		currentFrame.Bind(wordName, nextBlock.(core.Value))

		return result, nil
	}

	if val.GetType() == value.TypeBlock {
		block, _ := value.AsBlockValue(val)
		startIndex := block.Index
		if startIndex >= len(block.Elements) {
			return value.NewNoneVal(), nil
		}
		return eval.DoBlock(block.Elements[startIndex:])
	}

	newPos, result, err := eval.EvaluateExpression([]core.Value{val}, 0)
	if err != nil {
		return value.NewNoneVal(), err
	}
	if newPos > 0 {
		return result, nil
	}

	return value.NewNoneVal(), nil
}

// Debug implements the 'debug' native for debugger control (Feature 002, FR-021).
//
// Contract: debug --on | --off | --breakpoint word | --remove id
//
// T148-T152: Implements debug commands
func Debug(args []core.Value, refValues map[string]core.Value, eval core.Evaluator) (core.Value, error) {
	if debug.GlobalDebugger == nil {
		return value.NewNoneVal(), verror.NewScriptError(
			verror.ErrIDInvalidOperation,
			[3]string{"debugger not initialized", "", ""},
		)
	}

	// Check which refinement is present
	if val, ok := refValues["on"]; ok && ToTruthy(val) {
		// Enable debugger
		debug.GlobalDebugger.Enable()
		return value.NewNoneVal(), nil
	}

	if val, ok := refValues["off"]; ok && ToTruthy(val) {
		// Disable debugger
		debug.GlobalDebugger.Disable()
		return value.NewNoneVal(), nil
	}

	// For all other operations, debugger must be enabled
	// Check before processing any other refinement
	if debug.GlobalDebugger.Mode() == debug.DebugModeOff {
		return value.NewNoneVal(), verror.NewScriptError(
			verror.ErrIDInvalidOperation,
			[3]string{"debugger not enabled - use debug --on first", "", ""},
		)
	}

	if val, ok := refValues["breakpoint"]; ok && val.GetType() != value.TypeNone {
		// Set breakpoint on word (accepts lit-word, get-word, or word)
		var word string
		switch val.GetType() {
		case value.TypeLitWord, value.TypeGetWord, value.TypeWord:
			word, _ = value.AsWordValue(val)
		default:
			return value.NewNoneVal(), typeError("debug --breakpoint", "word", val)
		}

		// Validate word exists in current context (lookup covers all scopes)
		var found bool
		_, found = eval.Lookup(word)
		if !found {
			return value.NewNoneVal(), verror.NewScriptError(
				verror.ErrIDNoValue,
				[3]string{"cannot set breakpoint on unknown word", word, ""},
			)
		}

		id := debug.GlobalDebugger.SetBreakpoint(word)
		return value.NewIntVal(int64(id)), nil
	}

	if val, ok := refValues["remove"]; ok && val.GetType() != value.TypeNone {
		// Remove breakpoint by ID
		id, ok := value.AsIntValue(val)
		if !ok {
			return value.NewNoneVal(), typeError("debug --remove", "integer ID", val)
		}

		// Find and remove breakpoint by ID
		found := debug.GlobalDebugger.RemoveBreakpointByID(id)

		if !found {
			return value.NewNoneVal(), verror.NewScriptError(
				verror.ErrIDNoSuchBreakpoint,
				[3]string{"breakpoint not found", "", ""},
			)
		}
		return value.NewNoneVal(), nil
	}

	return value.NewNoneVal(), verror.NewScriptError(
		verror.ErrIDInvalidOperation,
		[3]string{"debug requires a valid refinement", "", ""},
	)
}<|MERGE_RESOLUTION|>--- conflicted
+++ resolved
@@ -599,15 +599,11 @@
 	currentFrameIdx := eval.CurrentFrameIndex()
 	currentFrame := eval.GetFrameByIndex(currentFrameIdx)
 
-<<<<<<< HEAD
 	numVars := len(varNames)
 	length := series.Length()
 
 	var iteration int
-	for i := 0; i < length; {
-=======
 	for i := startIndex; i < length; {
->>>>>>> 988cd957
 		for j := 0; j < numVars; j++ {
 			if i < length {
 				element := series.ElementAt(i)
